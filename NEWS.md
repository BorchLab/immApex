--- conflicted
+++ resolved
@@ -1,12 +1,9 @@
 # immApex VERSION 1.3.7
-<<<<<<< HEAD
-=======
 
 ## UNDERLYING CHANGES
 * Ensure `buildNetwork()` returns a symmetric distance matrix and drops nonstructural zeros
 
 # immApex VERSION 1.3.6
->>>>>>> 100a5e74
 
 ## UNDERLYING CHANGES
 * Rebuilt ```propertyEncoder()``` and ```onehotEncoder()``` to use C++ backend with encodeSequences.cpp
