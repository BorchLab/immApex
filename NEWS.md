<<<<<<< HEAD
# immApex VERSION 1.3.1

## UNDERLYING CHANGES
* Rebuilt ```buildNetwork()``` via CPP integration

## NEW FEATURES
* ```calculateEntropy()``` added to calculate the positional entropy along a biological sequence
* ```calculateFrequency()``` added to calculate the positional frequency along a biological sequence
* ```calculateMotif()``` added to get motif quantification of sequences
=======
# immApex VERSION 1.2.2
* Updated unit tests and vignette check
* Converted package to basilisk from reticulate
>>>>>>> 837f3276

# immApex VERSION 1.2.0
* Update version for BioConductor release

# immApex VERSION 1.0.5

## UNDERLYING CHANGES
* ```getIMGT()``` checks for availability of IMGT website
* Expanded Unit Tests
* Unit Tests and Vignette now evaluate for proper python installation overall

# immApex VERSION 1.0.4

## UNDERLYING CHANGES
* Optional testthat ```variationalSequences()``` evaluate presence of Keras

# immApex VERSION 1.0.3

## UNDERLYING CHANGES
* Drop evaluation of ```variationalSequences()``` example

# immApex VERSION 1.0.2

## UNDERLYING CHANGES
* Vignette includes eval of keras installation for certain chunks

# immApex VERSION 1.0.1

## UNDERLYING CHANGES
* Fix issue with optimizer call in ```variationalSequences()```
* Move package to keras3
* Version Bump to be consistent with Bioconductor release

# immApex VERSION 0.99.5

## UNDERLYING CHANGES
* Remove keras installation in vignette
* Removed lazydata loading
* Added @return to the data manual entries
* Update stop message for ```propertyEncoder()```
* Removed set.seed from ```variationalSequences()```
* Added runnable example for ```variationalSequences()```
* Added better handling of no connection in ```getIMGT()```
* Added **max.retries** to ```getIMGT()```
* Updated testthat for new IMGT version

# immApex VERSION 0.99.3

## UNDERLYING CHANGES
* Defining python version 3.10 for keras installation

# immApex VERSION 0.99.2

## UNDERLYING CHANGES
* Added discrete check and install_keras() to vignette


# immApex VERSION 0.99.1

## UNDERLYING CHANGES
* Added warning to ```getIMGT()``` to mention IMGT license on first use
* import magrittr instead of dplyr
* Fixed issue with license error
* Added example to ```positionalEncoder()```
* Replaced discrete calling of "es =" in vignette
* Update readme to include keras based installation
* added set.seed() to vignette
* added introduction section to vignette with mention of other packages
* removed installation section from vignette (can't add BioC instructions until accepted)
* Fixed rendering issue with the vignette
* Subsampled example data and removed Omniscope example
* Updated testthat for ```formatGenes()``` and ```inferCDR()``` for new example data
* Reduced size of test data
* Minimized usage of sapply() and X:Y per BiocCheck suggestions
* Modified print() messages to messages()
* Add verbose parameter to turn on/off processing steps
* Added links for example data formats<|MERGE_RESOLUTION|>--- conflicted
+++ resolved
@@ -1,4 +1,3 @@
-<<<<<<< HEAD
 # immApex VERSION 1.3.1
 
 ## UNDERLYING CHANGES
@@ -8,11 +7,10 @@
 * ```calculateEntropy()``` added to calculate the positional entropy along a biological sequence
 * ```calculateFrequency()``` added to calculate the positional frequency along a biological sequence
 * ```calculateMotif()``` added to get motif quantification of sequences
-=======
+
 # immApex VERSION 1.2.2
 * Updated unit tests and vignette check
 * Converted package to basilisk from reticulate
->>>>>>> 837f3276
 
 # immApex VERSION 1.2.0
 * Update version for BioConductor release
