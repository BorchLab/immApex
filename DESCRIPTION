Package: immApex
<<<<<<< HEAD
Title: Tools for Adaptive Immune Receptor Sequence-Based Keras Modeling
Version: 1.1.0
Date: 2024-10-22
=======
Title: Tools for Adaptive Immune Receptor Sequence-Based Keras3 Modeling
Version: 0.99.6
Date: 2024-10-30
>>>>>>> 087edf47
Authors@R: c(
    person(given = "Nick", family = "Borcherding", role = c("aut", "cre"), email = "ncborch@gmail.com"))
Description: A set of tools to build tensorflow/keras3-based models in R from amino acid and nucleotide sequences focusing on adaptive immune receptors. The package includes pre-processing of sequences, unifying gene nomenclature usage, encoding sequences, and combining models. This package will serve as the basis of future immune receptor sequence functions/packages/models compatible with the scRepertoire ecosystem.
License: MIT + file LICENSE 
Encoding: UTF-8
RoxygenNote: 7.3.2
biocViews: Software, ImmunoOncology, SingleCell, Classification, Annotation, Sequencing, MotifAnnotation
Depends: 
	R (>= 4.3.0)
Imports: hash,
	httr,
	keras3,
	magrittr,
	matrixStats,
	methods,
	reticulate,
	rvest,
	SingleCellExperiment,
	stats,
	stringi,
	stringr,
	tensorflow,
        utils
Suggests: 
	BiocStyle,
	ggplot2,
	knitr,
	markdown,
	rmarkdown, 
	scRepertoire,
	spelling,
        testthat,
	viridis
VignetteBuilder: knitr
Language: en-US
URL: https://github.com/ncborcherding/immApex/
BugReports: https://github.com/ncborcherding/immApex/issues<|MERGE_RESOLUTION|>--- conflicted
+++ resolved
@@ -1,13 +1,7 @@
 Package: immApex
-<<<<<<< HEAD
 Title: Tools for Adaptive Immune Receptor Sequence-Based Keras Modeling
 Version: 1.1.0
-Date: 2024-10-22
-=======
-Title: Tools for Adaptive Immune Receptor Sequence-Based Keras3 Modeling
-Version: 0.99.6
 Date: 2024-10-30
->>>>>>> 087edf47
 Authors@R: c(
     person(given = "Nick", family = "Borcherding", role = c("aut", "cre"), email = "ncborch@gmail.com"))
 Description: A set of tools to build tensorflow/keras3-based models in R from amino acid and nucleotide sequences focusing on adaptive immune receptors. The package includes pre-processing of sequences, unifying gene nomenclature usage, encoding sequences, and combining models. This package will serve as the basis of future immune receptor sequence functions/packages/models compatible with the scRepertoire ecosystem.
