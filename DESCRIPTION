Package: immApex
Title: Tools for Adaptive Immune Receptor Sequence-Based Machine and Deep Learning
Version: 1.1.0
Authors@R: c(
    person(given = "Nick", family = "Borcherding", role = c("aut", "cre"), email = "ncborch@gmail.com"))
Description: A set of tools to build tensorflow/keras3-based models in R from amino acid and nucleotide sequences focusing on adaptive immune receptors. The package includes pre-processing of sequences, unifying gene nomenclature usage, encoding sequences, and combining models. This package will serve as the basis of future immune receptor sequence functions/packages/models compatible with the scRepertoire ecosystem.
License: MIT + file LICENSE 
Encoding: UTF-8
RoxygenNote: 7.3.2
biocViews: Software, ImmunoOncology, SingleCell, Classification, Annotation, Sequencing, MotifAnnotation
Depends: 
	R (>= 4.3.0)
Imports: hash,
	httr,
	keras3,
	magrittr,
	matrixStats,
	methods,
<<<<<<< HEAD
        Rcpp (>= 0.12.11),
        RcppParallel,
=======
	reticulate,
>>>>>>> efc904df
	rvest,
	SingleCellExperiment,
	stats,
	stringi,
	stringr,
	tensorflow,
        utils
Suggests: 
	BiocStyle,
	ggplot2,
	knitr,
	markdown,
	rmarkdown, 
	scRepertoire,
	spelling,
        testthat,
	viridis
LinkingTo:
        Rcpp,
        RcppParallel
VignetteBuilder: knitr
Language: en-US
URL: https://github.com/BorchLab/immApex/
BugReports: https://github.com/BorchLab/immApex/issues<|MERGE_RESOLUTION|>--- conflicted
+++ resolved
@@ -16,19 +16,16 @@
 	magrittr,
 	matrixStats,
 	methods,
-<<<<<<< HEAD
-        Rcpp (>= 0.12.11),
-        RcppParallel,
-=======
+  Rcpp (>= 0.12.11),
+  RcppParallel,
 	reticulate,
->>>>>>> efc904df
 	rvest,
 	SingleCellExperiment,
 	stats,
 	stringi,
 	stringr,
 	tensorflow,
-        utils
+  utils
 Suggests: 
 	BiocStyle,
 	ggplot2,
@@ -37,11 +34,11 @@
 	rmarkdown, 
 	scRepertoire,
 	spelling,
-        testthat,
+  testthat,
 	viridis
 LinkingTo:
-        Rcpp,
-        RcppParallel
+  Rcpp,
+  RcppParallel
 VignetteBuilder: knitr
 Language: en-US
 URL: https://github.com/BorchLab/immApex/
